{
  "name": "botv1",
  "version": "0.1.0",
  "private": true,
  "scripts": {
    "dev": "next dev",
    "build": "next build",
    "start": "next start",
    "lint": "next lint"
  },
  "dependencies": {
    "@reduxjs/toolkit": "^2.2.7",
    "next": "14.2.12",
    "react": "^18",
    "react-dom": "^18",
    "react-icons": "^5.3.0",
<<<<<<< HEAD
    "react-toastify": "^10.0.5"
=======
    "react-redux": "^9.1.2",
    "redux": "^5.0.1"
>>>>>>> 1018c625
  },
  "devDependencies": {
    "@types/node": "22.5.5",
    "@types/react": "18.3.7",
    "eslint": "^8",
    "eslint-config-next": "14.2.12",
    "postcss": "^8",
    "tailwindcss": "^3.4.1"
  }
}<|MERGE_RESOLUTION|>--- conflicted
+++ resolved
@@ -14,12 +14,9 @@
     "react": "^18",
     "react-dom": "^18",
     "react-icons": "^5.3.0",
-<<<<<<< HEAD
-    "react-toastify": "^10.0.5"
-=======
+    "react-toastify": "^10.0.5",
     "react-redux": "^9.1.2",
     "redux": "^5.0.1"
->>>>>>> 1018c625
   },
   "devDependencies": {
     "@types/node": "22.5.5",
