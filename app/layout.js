import localFont from "next/font/local";
import "./globals.css";
import Navbar from "./Navbar";
<<<<<<< HEAD
import { ToastContainer} from 'react-toastify';
import 'react-toastify/dist/ReactToastify.css';
=======
import  ReduxProvider from './provider';
>>>>>>> 1018c625

const geistSans = localFont({
  src: "./fonts/GeistVF.woff",
  variable: "--font-geist-sans",
  weight: "100 900",
});
const geistMono = localFont({
  src: "./fonts/GeistMonoVF.woff",
  variable: "--font-geist-mono",
  weight: "100 900",
});

export const metadata = {
  title: "Create Next App",
  description: "Generated by create next app",
};

export default function RootLayout({ children }) {
  return (
    <html lang="en">
<<<<<<< HEAD
      <body
        className={`${geistSans.variable} ${geistMono.variable} antialiased`}
      >
        <Navbar/>
        {children}
        <ToastContainer />
      </body>
=======
      <ReduxProvider>
        <body className={`${geistSans.variable} ${geistMono.variable} antialiased`}>
          <Navbar />
          {children}
        </body>
      </ReduxProvider>
>>>>>>> 1018c625
    </html>
  );
}
<|MERGE_RESOLUTION|>--- conflicted
+++ resolved
@@ -1,12 +1,9 @@
 import localFont from "next/font/local";
 import "./globals.css";
 import Navbar from "./Navbar";
-<<<<<<< HEAD
 import { ToastContainer} from 'react-toastify';
 import 'react-toastify/dist/ReactToastify.css';
-=======
 import  ReduxProvider from './provider';
->>>>>>> 1018c625
 
 const geistSans = localFont({
   src: "./fonts/GeistVF.woff",
@@ -27,7 +24,6 @@
 export default function RootLayout({ children }) {
   return (
     <html lang="en">
-<<<<<<< HEAD
       <body
         className={`${geistSans.variable} ${geistMono.variable} antialiased`}
       >
@@ -35,14 +31,12 @@
         {children}
         <ToastContainer />
       </body>
-=======
-      <ReduxProvider>
+      <clasxProvider>
         <body className={`${geistSans.variable} ${geistMono.variable} antialiased`}>
           <Navbar />
           {children}
         </body>
-      </ReduxProvider>
->>>>>>> 1018c625
+      </clasxProvider>
     </html>
   );
 }
